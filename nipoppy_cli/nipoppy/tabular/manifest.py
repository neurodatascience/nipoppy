--- conflicted
+++ resolved
@@ -5,12 +5,8 @@
 from typing import Optional
 
 import pandas as pd
-<<<<<<< HEAD
 from pydantic import ConfigDict, Field, model_validator
-=======
-from pydantic import ConfigDict, Field
 from typing_extensions import Self
->>>>>>> cccdbf62
 
 from nipoppy.tabular.base import BaseTabular, BaseTabularModel
 from nipoppy.utils import (
