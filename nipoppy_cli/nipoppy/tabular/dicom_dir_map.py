"""Classes for the DICOM directory mapping."""

from __future__ import annotations

from pathlib import Path
from typing import Optional

from pydantic import Field, model_validator
from typing_extensions import Self

from nipoppy.layout import DEFAULT_LAYOUT_INFO
from nipoppy.tabular.base import BaseTabular, BaseTabularModel
from nipoppy.tabular.manifest import Manifest
from nipoppy.utils import FIELD_DESCRIPTION_MAP, check_participant_id, check_session_id


class DicomDirMapModel(BaseTabularModel):
    """
    A file for mapping participant IDs to DICOM directories.

    Note: This class is called "model" to be consistent with Pydantic nomenclature,
    but it can be thought of as a schema for each row in the mapping file.
    """

    participant_id: str = Field(
        title="Participant ID", description=FIELD_DESCRIPTION_MAP["participant_id"]
    )
    session_id: str = Field(description=FIELD_DESCRIPTION_MAP["session_id"])
    participant_dicom_dir: str = Field(
        title="Participant's raw DICOM directory",
        description=(
            "Path to the participant's raw DICOM directory, relative to the dataset's"
<<<<<<< HEAD
            f" raw DICOM directory ({DEFAULT_LAYOUT_INFO.dpath_raw_dicom})"
=======
            f"raw DICOM directory (default: {DEFAULT_LAYOUT_INFO.dpath_raw_imaging})"
>>>>>>> 5f107e0e
        ),
    )

    @model_validator(mode="after")
    def validate_after(self) -> Self:
        """Validate participant_id and session fields."""
        check_participant_id(self.participant_id, raise_error=True)
        check_session_id(self.session_id, raise_error=True)
        return self


class DicomDirMap(BaseTabular):
    """
    A dataset's DICOM directory mapping.

    This mapping is used during DICOM reorganization and doughnut generation.
    """

    # column names
    col_participant_id = "participant_id"
    col_session_id = "session_id"
    col_participant_dicom_dir = "participant_dicom_dir"

    index_cols = [col_participant_id, col_session_id]

    # set the model
    model = DicomDirMapModel

    _metadata = BaseTabular._metadata + [
        "col_participant_id",
        "col_session_id",
        "col_participant_dicom_dir",
        "index_cols",
        "model",
    ]

    @classmethod
    def load_or_generate(
        cls,
        manifest: Manifest,
        fpath_dicom_dir_map: str | Path | None,
        participant_first: Optional[bool],
        validate: bool = True,
    ) -> Self:
        """Load or generate a DicomDirMap instance.

        Parameters
        ----------
        manifest : :class:`nipoppy.tabular.manifest.Manifest`
            Manifest for generating the mapping (not used if ``fpath_dicom_dir_map``
            is not ``None``).
        fpath_dicom_dir_map : str | Path | None
            Path to a custom DICOM directory mapping file. If ``None``,
            the DICOM directory mapping will be generated from the manifest.
        participant_first : bool
            Whether the generated uses ``<PARTICIPANT>/<SESSION>`` order
            (True) or ``<SESSION>/<PARTICIPANT>`` (False). Not used if
            ``fpath_dicom_dir_map`` is not ``None``
        validate : bool, optional
            Whether to validate (through Pydantic) the created object,
            by default ``True``

        Returns
        -------
        :class:`nipoppy.tabular.dicom_dir_map.DicomDirMap`
        """
        # if these is a custom dicom_dir_map, use it
        if fpath_dicom_dir_map is not None:
            return cls.load(Path(fpath_dicom_dir_map), validate=validate)

        # else depends on participant_first or no
        else:
            data_dicom_dir_map = []
            for participant_id, session_id in manifest.get_participants_sessions():
                if participant_first is not False:
                    participant_dicom_dir = f"{participant_id}/{session_id}"
                else:
                    participant_dicom_dir = f"{session_id}/{participant_id}"
                data_dicom_dir_map.append(
                    {
                        cls.col_participant_id: participant_id,
                        cls.col_session_id: session_id,
                        cls.col_participant_dicom_dir: participant_dicom_dir,
                    }
                )
            dicom_dir_map = cls(data=data_dicom_dir_map)
            if validate:
                dicom_dir_map.validate()
            return dicom_dir_map

    def get_dicom_dir(self, participant_id: str, session_id: str) -> str:
        """Return the participant's raw DICOM directory for a given session.

        Parameters
        ----------
        participant_id : str
            Participant ID, without the BIDS prefix
        session_id : str
            Session, with the BIDS prefix
        """
        return self.set_index(self.index_cols).loc[participant_id, session_id].item()<|MERGE_RESOLUTION|>--- conflicted
+++ resolved
@@ -30,11 +30,7 @@
         title="Participant's raw DICOM directory",
         description=(
             "Path to the participant's raw DICOM directory, relative to the dataset's"
-<<<<<<< HEAD
-            f" raw DICOM directory ({DEFAULT_LAYOUT_INFO.dpath_raw_dicom})"
-=======
-            f"raw DICOM directory (default: {DEFAULT_LAYOUT_INFO.dpath_raw_imaging})"
->>>>>>> 5f107e0e
+            f" raw DICOM directory ({DEFAULT_LAYOUT_INFO.dpath_raw_imaging})"
         ),
     )
 
