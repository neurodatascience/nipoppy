--- conflicted
+++ resolved
@@ -150,31 +150,18 @@
 
 def generate_doughnut(
     manifest: Manifest,
-<<<<<<< HEAD
     dicom_dir_map: DicomDirMap,
-    dpath_downloaded: Optional[str | Path] = None,
-    dpath_organized: Optional[str | Path] = None,
-    dpath_bidsified: Optional[str | Path] = None,
-=======
     dpath_downloaded: Optional[StrOrPathLike] = None,
     dpath_organized: Optional[StrOrPathLike] = None,
     dpath_bidsified: Optional[StrOrPathLike] = None,
->>>>>>> cccdbf62
     empty=False,
     logger: Optional[logging.Logger] = None,
 ) -> Doughnut:
     """Generate a doughnut object."""
 
     def check_status(
-<<<<<<< HEAD
-        dpath: Optional[str | Path],
-        dname_subdirectory: str | Path,
-=======
         dpath: Optional[StrOrPathLike],
-        participant_dname: str,
-        session: str,
-        session_first=False,
->>>>>>> cccdbf62
+        dname_subdirectory: StrOrPathLike,
     ):
         dname_subdirectory = Path(dname_subdirectory)
         if dpath is None:
@@ -250,16 +237,10 @@
 def update_doughnut(
     doughnut: Doughnut,
     manifest: Manifest,
-<<<<<<< HEAD
     dicom_dir_map: DicomDirMap,
-    dpath_downloaded: Optional[str | Path] = None,
-    dpath_organized: Optional[str | Path] = None,
-    dpath_bidsified: Optional[str | Path] = None,
-=======
     dpath_downloaded: Optional[StrOrPathLike] = None,
     dpath_organized: Optional[StrOrPathLike] = None,
     dpath_bidsified: Optional[StrOrPathLike] = None,
->>>>>>> cccdbf62
     empty=False,
     logger: Optional[logging.Logger] = None,
 ) -> Doughnut:
