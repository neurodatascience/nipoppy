"""Base class for pipeline workflows."""

from __future__ import annotations

import json
import logging
import re
from abc import ABC, abstractmethod
from functools import cached_property
from pathlib import Path
from typing import Optional

import bids
from pydantic import ValidationError

from nipoppy.config.boutiques import (
    BoutiquesConfig,
    get_boutiques_config_from_descriptor,
)
from nipoppy.config.pipeline import PipelineConfig
from nipoppy.utils import (
    BIDS_SESSION_PREFIX,
    BIDS_SUBJECT_PREFIX,
    StrOrPathLike,
    add_pybids_ignore_patterns,
    check_participant,
    check_session,
    create_bids_db,
    get_pipeline_tag,
    load_json,
    participant_id_to_bids_id,
    process_template_str,
    strip_session,
)
from nipoppy.workflows.base import BaseWorkflow


class BasePipelineWorkflow(BaseWorkflow, ABC):
    """A workflow for a pipeline that has a Boutiques descriptor."""

    def __init__(
        self,
        dpath_root: StrOrPathLike,
        name: str,
        pipeline_name: str,
        pipeline_version: Optional[str] = None,
        pipeline_step: Optional[str] = None,
        participant: str = None,
        session: str = None,
        fpath_layout: Optional[StrOrPathLike] = None,
        logger: Optional[logging.Logger] = None,
        dry_run=False,
    ):
        super().__init__(
            dpath_root=dpath_root,
            name=name,
            fpath_layout=fpath_layout,
            logger=logger,
            dry_run=dry_run,
        )
        self.pipeline_name = pipeline_name
        self.pipeline_version = pipeline_version
        self.pipeline_step = pipeline_step
        self.participant = check_participant(participant)
        self.session = check_session(session)

    @cached_property
    def dpaths_to_check(self) -> list[Path]:
        """Directory paths to create if needed during the setup phase."""
        return [self.dpath_pipeline]

    @cached_property
    def dpath_pipeline(self) -> Path:
        """Return the path to the pipeline's derivatives directory."""
        return self.layout.get_dpath_pipeline(
            pipeline_name=self.pipeline_name, pipeline_version=self.pipeline_version
        )

    @cached_property
    def dpath_pipeline_output(self) -> Path:
        """Return the path to the pipeline's output directory."""
        return self.layout.get_dpath_pipeline_output(
            pipeline_name=self.pipeline_name,
            pipeline_version=self.pipeline_version,
        )

    @cached_property
    def dpath_pipeline_work(self) -> Path:
        """Return the path to the pipeline's working directory."""
        return self.layout.get_dpath_pipeline_work(
            pipeline_name=self.pipeline_name,
            pipeline_version=self.pipeline_version,
            participant=self.participant,
            session=self.session,
        )

    @cached_property
    def dpath_pipeline_bids_db(self) -> Path:
        """Return the path to the pipeline's BIDS database directory."""
        return self.layout.get_dpath_bids_db(
            pipeline_name=self.pipeline_name,
            pipeline_version=self.pipeline_version,
            participant=self.participant,
            session=self.session,
        )

    @cached_property
    def pipeline_config(self) -> PipelineConfig:
        """Get the user config for the pipeline."""
        return self.config.get_pipeline_config(
            self.pipeline_name, self.pipeline_version
        )

    @cached_property
    def fpath_container(self) -> Path:
        """Return the full path to the pipeline's container."""
        fpath_container = self.pipeline_config.get_fpath_container()
        if fpath_container is None:
            raise RuntimeError(
                f"No container image file specified in config for pipeline"
                f" {self.pipeline_name} {self.pipeline_version}"
            )

        elif not fpath_container.exists():
            raise FileNotFoundError(
                f"No container image file found at {fpath_container} for pipeline"
                f" {self.pipeline_name} {self.pipeline_version}"
            )
        return fpath_container

    @cached_property
    def descriptor(self) -> dict:
        """Load the pipeline step's Boutiques descriptor."""
        fpath_descriptor = self.pipeline_config.get_descriptor_file(
            step_name=self.pipeline_step
        )
        if fpath_descriptor is None:
            raise ValueError(
                "No descriptor file specified for pipeline"
                f" {self.pipeline_name} {self.pipeline_version}"
            )
        self.logger.info(f"Loading descriptor from {fpath_descriptor}")
        descriptor = load_json(fpath_descriptor)
        descriptor = self.config.apply_substitutions_to_json(descriptor)
        return descriptor

    @cached_property
    def invocation(self) -> dict:
        """Load the pipeline step's Boutiques invocation."""
        fpath_invocation = self.pipeline_config.get_invocation_file(
            step_name=self.pipeline_step
        )
        if fpath_invocation is None:
            raise ValueError(
                "No invocation file specified for pipeline"
                f" {self.pipeline_name} {self.pipeline_version}"
            )
        self.logger.info(f"Loading invocation from {fpath_invocation}")
        invocation = load_json(fpath_invocation)
        invocation = self.config.apply_substitutions_to_json(invocation)
        return invocation

    @cached_property
    def pybids_ignore_patterns(self) -> list[str]:
        """
        Load the pipeline step's PyBIDS ignore pattern list.

        Note: this does not apply any substitutions, since the subject/session
        patterns are always added.
        """
        fpath_pybids_ignore = self.pipeline_config.get_pybids_ignore_file(
            step_name=self.pipeline_step
        )

        # no file specified
        if fpath_pybids_ignore is None:
            return []

        # load patterns from file
        patterns = load_json(fpath_pybids_ignore)

        # validate format
        if not isinstance(patterns, list):
            raise ValueError(
                f"Expected a list of strings in {fpath_pybids_ignore}"
                f", got {patterns} ({type(patterns)})"
            )

        return [re.compile(pattern) for pattern in patterns]

    @cached_property
    def boutiques_config(self):
        """Get the Boutiques configuration."""
        try:
            boutiques_config = get_boutiques_config_from_descriptor(
                self.descriptor,
            )
        except ValidationError as exception:
            error_message = str(exception) + str(exception.errors())
            raise ValueError(
                f"Error when loading the Boutiques config from descriptor"
                f": {error_message}"
            )
        except RuntimeError as exception:
            self.logger.debug(
                "Caught exception when trying to load Boutiques config"
                f": {type(exception).__name__}: {exception}"
            )
            self.logger.debug(
                "Assuming Boutiques config is not in descriptor. Using default"
            )
            return BoutiquesConfig()

        self.logger.info(f"Loaded Boutiques config from descriptor: {boutiques_config}")
        return boutiques_config

    def process_template_json(
        self,
        template_json: dict,
        participant: str,
        session: str,
        bids_id: Optional[str] = None,
        session_short: Optional[str] = None,
        objs: Optional[list] = None,
        return_str: bool = False,
        **kwargs,
    ):
        """Replace template strings in a JSON object."""
        if not (isinstance(participant, str) and isinstance(session, str)):
            raise ValueError(
                "participant and session must be strings"
                f", got {participant} ({type(participant)})"
                f" and {session} ({type(session)})"
            )

        if bids_id is None:
            bids_id = participant_id_to_bids_id(participant)
        if session_short is None:
            session_short = strip_session(session)

        if objs is None:
            objs = []
        objs.extend([self, self.layout])

        kwargs["participant"] = participant
        kwargs["session"] = session
        kwargs["bids_id"] = bids_id
        kwargs["session_short"] = session_short

        self.logger.debug("Available replacement strings: ")
        max_len = max(len(k) for k in kwargs)
        for k, v in kwargs.items():
            self.logger.debug(f"\t{k}:".ljust(max_len + 3) + v)
        self.logger.debug(f"\t+ all attributes in: {objs}")

        template_json_str = process_template_str(
            json.dumps(template_json),
            objs=objs,
            **kwargs,
        )

        return template_json_str if return_str else json.loads(template_json_str)

    def set_up_bids_db(
        self,
        dpath_bids_db: StrOrPathLike,
        participant: Optional[str] = None,
        session: Optional[str] = None,
    ) -> bids.BIDSLayout:
        """Set up the BIDS database."""
        dpath_bids_db: Path = Path(dpath_bids_db)

        if participant is not None:
            add_pybids_ignore_patterns(
                current=self.pybids_ignore_patterns,
                new=f"^(?!/{BIDS_SUBJECT_PREFIX}({participant}))",
            )
        if session is not None:
            add_pybids_ignore_patterns(
                current=self.pybids_ignore_patterns,
                new=f".*?/{BIDS_SESSION_PREFIX}(?!{strip_session(session)})",
            )

        self.logger.info(
            f"Building BIDSLayout with {len(self.pybids_ignore_patterns)} ignore "
            f"patterns: {self.pybids_ignore_patterns}"
        )

        if dpath_bids_db.exists() and list(dpath_bids_db.iterdir()):
            self.logger.warning(
                f"Overwriting existing BIDS database directory: {dpath_bids_db}"
            )

        self.logger.debug(f"Path to BIDS data: {self.layout.dpath_bids}")
        bids_layout: bids.BIDSLayout = create_bids_db(
            dpath_bids=self.layout.dpath_bids,
            dpath_bids_db=dpath_bids_db,
            ignore_patterns=self.pybids_ignore_patterns,
            reset_database=True,
        )

        # list all the files in BIDSLayout
        # since we are selecting for specific a specific subject and
        # session, there should not be too many files
        filenames = bids_layout.get(return_type="filename")
        self.logger.debug(f"Found {len(filenames)} files in BIDS database:")
        for filename in filenames:
            self.logger.debug(filename)

        if len(filenames) == 0:
            self.logger.warning("BIDS database is empty")

        return bids_layout

    def check_dir(self, dpath: Path):
        """Create directory if it does not exist."""
        if not dpath.exists():
            self.mkdir(dpath, log_level=logging.WARNING)

    def check_pipeline_version(self):
        """Set the pipeline version based on the config if it is not given."""
        if self.pipeline_version is None:
            self.pipeline_version = self.config.get_pipeline_version(
                pipeline_name=self.pipeline_name
            )
            self.logger.warning(
                f"Pipeline version not specified, using version {self.pipeline_version}"
            )

    def run_setup(self, **kwargs):
        """Run pipeline setup."""
        to_return = super().run_setup(**kwargs)

        self.check_pipeline_version()

        for dpath in self.dpaths_to_check:
            self.check_dir(dpath)

        return to_return

    def run_main(self, **kwargs):
        """Run the pipeline."""
        for participant, session in self.get_participants_sessions_to_run(
            self.participant, self.session
        ):
            self.logger.info(f"Running on participant {participant}, session {session}")
            try:
                self.run_single(participant, session)
            except Exception as exception:
                self.logger.error(
                    f"Error running {self.pipeline_name} {self.pipeline_version}"
                    f" on participant {participant}, session {session}"
                    f": {exception}"
                )

    def run_cleanup(self, **kwargs):
        """Run pipeline cleanup."""
        if self.dpath_pipeline_work.exists():
            self.rm(self.dpath_pipeline_work)
        return super().run_cleanup(**kwargs)

    @abstractmethod
    def get_participants_sessions_to_run(
        self, participant: Optional[str], session: Optional[str]
    ):
<<<<<<< HEAD
        """
        Return participant-session pairs to loop over with run_single().

        This is an abstract method that should be defined explicitly in subclasses.
        """
=======
        """Return participant-session pairs to run the pipeline on."""
        # TODO add option in Boutiques descriptor of pipeline
        # 1. "manifest" (or "all"?)
        # 2. "downloaded" but not "organized" (from doughnut)
        # 3. "organized" but not "bidsified" (from doughnut)
        # 4. "bidsified" but not completed (from doughnut/bagel)
        # 5. "dataset" (i.e. apply on entire dataset, do not loop over anything)

        # for now just check the participants/sessions that have BIDS data
        return self.doughnut.get_bidsified_participants_sessions(
            participant=participant, session=session
        )
>>>>>>> 2741d490

    @abstractmethod
    def run_single(self, participant: Optional[str], session: Optional[str]):
        """
        Run on a single participant/session.

        This is an abstract method that should be defined explicitly in subclasses.
        """

    def generate_fpath_log(
        self,
        dnames_parent: Optional[str | list[str]] = None,
        fname_stem: Optional[str] = None,
    ) -> Path:
        """Generate a log file path."""
        # make sure that pipeline version is not None
        self.check_pipeline_version()
        if dnames_parent is None:
            dnames_parent = get_pipeline_tag(
                pipeline_name=self.pipeline_name,
                pipeline_version=self.pipeline_version,
            )
        if fname_stem is None:
            fname_stem = get_pipeline_tag(
                pipeline_name=self.pipeline_name,
                pipeline_version=self.pipeline_version,
                participant=self.participant,
                session=self.session,
            )
        return super().generate_fpath_log(
            dnames_parent=dnames_parent, fname_stem=fname_stem
        )<|MERGE_RESOLUTION|>--- conflicted
+++ resolved
@@ -363,26 +363,11 @@
     def get_participants_sessions_to_run(
         self, participant: Optional[str], session: Optional[str]
     ):
-<<<<<<< HEAD
         """
         Return participant-session pairs to loop over with run_single().
 
         This is an abstract method that should be defined explicitly in subclasses.
         """
-=======
-        """Return participant-session pairs to run the pipeline on."""
-        # TODO add option in Boutiques descriptor of pipeline
-        # 1. "manifest" (or "all"?)
-        # 2. "downloaded" but not "organized" (from doughnut)
-        # 3. "organized" but not "bidsified" (from doughnut)
-        # 4. "bidsified" but not completed (from doughnut/bagel)
-        # 5. "dataset" (i.e. apply on entire dataset, do not loop over anything)
-
-        # for now just check the participants/sessions that have BIDS data
-        return self.doughnut.get_bidsified_participants_sessions(
-            participant=participant, session=session
-        )
->>>>>>> 2741d490
 
     @abstractmethod
     def run_single(self, participant: Optional[str], session: Optional[str]):
