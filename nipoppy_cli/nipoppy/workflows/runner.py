"""PipelineRunner workflow."""

import logging
from functools import cached_property
from pathlib import Path
from typing import Optional

from boutiques import bosh

from nipoppy.config.boutiques import BoutiquesConfig
from nipoppy.config.container import ContainerConfig, prepare_container
from nipoppy.tabular.bagel import Bagel
from nipoppy.utils import StrOrPathLike
from nipoppy.workflows.pipeline import BasePipelineWorkflow


class PipelineRunner(BasePipelineWorkflow):
    """Pipeline runner."""

    def __init__(
        self,
        dpath_root: StrOrPathLike,
        pipeline_name: str,
        pipeline_version: Optional[str] = None,
        pipeline_step: Optional[str] = None,
        participant_id: str = None,
        session_id: str = None,
        simulate: bool = False,
        fpath_layout: Optional[StrOrPathLike] = None,
        logger: Optional[logging.Logger] = None,
        dry_run: bool = False,
    ):
        super().__init__(
            dpath_root=dpath_root,
            name="run",
            pipeline_name=pipeline_name,
            pipeline_version=pipeline_version,
            pipeline_step=pipeline_step,
            participant_id=participant_id,
            session_id=session_id,
            fpath_layout=fpath_layout,
            logger=logger,
            dry_run=dry_run,
        )
        self.simulate = simulate

    @cached_property
    def dpaths_to_check(self) -> list[Path]:
        """Directory paths to create if needed during the setup phase."""
        return super().dpaths_to_check + [
            self.dpath_pipeline_output,
            self.dpath_pipeline_work,
        ]

    def process_container_config(
        self,
        participant_id: str,
        session_id: str,
        bind_paths: Optional[list[StrOrPathLike]] = None,
    ) -> str:
        """Update container config and generate container command."""
        if bind_paths is None:
            bind_paths = []

        # get and process container config
        container_config = self.pipeline_config.get_container_config()
        container_config = ContainerConfig(
            **self.process_template_json(
                container_config.model_dump(),
                participant_id=participant_id,
                session_id=session_id,
            )
        )
        self.logger.debug(f"Initial container config: {container_config}")

        # get and process Boutiques config
        boutiques_config = BoutiquesConfig(
            **self.process_template_json(
                self.boutiques_config.model_dump(),
                participant_id=participant_id,
                session_id=session_id,
            )
        )

        # update container config with additional information from Boutiques config
        self.logger.debug(f"Boutiques config: {boutiques_config}")
        if boutiques_config != BoutiquesConfig():
            self.logger.info("Updating container config with config from descriptor")
            container_config.merge(boutiques_config.get_container_config())

        # add bind paths
        for bind_path in bind_paths:
            container_config.add_bind_path(bind_path)

        self.logger.info(f"Using container config: {container_config}")

        container_command = prepare_container(
            container_config,
            subcommand=boutiques_config.CONTAINER_SUBCOMMAND,
            check=True,
            logger=self.logger,
        )

        return container_command

    def launch_boutiques_run(
        self,
        participant_id: str,
        session_id: str,
        objs: Optional[list] = None,
        **kwargs,
    ):
        """Launch a pipeline run using Boutiques."""
        # process and validate the descriptor
        self.logger.info("Processing the JSON descriptor")
        descriptor_str = self.process_template_json(
            self.descriptor,
            participant_id=participant_id,
            session_id=session_id,
            objs=objs,
            **kwargs,
            return_str=True,
        )
        self.logger.debug(f"Descriptor string: {descriptor_str}")
        self.logger.info("Validating the JSON descriptor")
        bosh(["validate", descriptor_str])

        # process and validate the invocation
        self.logger.info("Processing the JSON invocation")
        invocation_str = self.process_template_json(
            self.invocation,
            participant_id=participant_id,
            session_id=session_id,
            objs=objs,
            **kwargs,
            return_str=True,
        )
        self.logger.debug(f"Invocation string: {invocation_str}")
        self.logger.info("Validating the JSON invocation")
        bosh(["invocation", "-i", invocation_str, descriptor_str])

        # run as a subprocess so that stdout/error are captured in the log
        if self.simulate:
            self.run_command(
                ["bosh", "exec", "simulate", "-i", invocation_str, descriptor_str]
            )
        else:
            self.run_command(
                ["bosh", "exec", "launch", "--stream", descriptor_str, invocation_str]
            )

        return descriptor_str, invocation_str

    def get_participants_sessions_to_run(
        self, participant_id: Optional[str], session_id: Optional[str]
    ):
        """Generate a list of participant and session IDs to run.

        Specifically, this list will include participants who have BIDS data but
        who have not previously successfully completed the pipeline (according)
        to the bagel file.
        """
        self.check_pipeline_version()  # in case this is called outside of run()
        if self.layout.fpath_imaging_bagel.exists():
            bagel = Bagel.load(self.layout.fpath_imaging_bagel)
            participants_sessions_completed = set(
                bagel.get_completed_participants_sessions(
                    pipeline_name=self.pipeline_name,
                    pipeline_version=self.pipeline_version,
                    participant_id=participant_id,
                    session_id=session_id,
                )
            )
        else:
            participants_sessions_completed = {}

        for participant_session in self.doughnut.get_bidsified_participants_sessions(
            participant_id=participant_id, session_id=session_id
        ):
            if participant_session not in participants_sessions_completed:
                yield participant_session

    def run_single(self, participant_id: str, session_id: str):
        """Run pipeline on a single participant/session."""
        # set up PyBIDS database
        self.set_up_bids_db(
            dpath_bids_db=self.dpath_pipeline_bids_db,
            participant_id=participant_id,
            session_id=session_id,
        )

        # get container command
        container_command = self.process_container_config(
            participant_id=participant_id,
            session_id=session_id,
            bind_paths=[
                self.layout.dpath_bids,
                self.dpath_pipeline_output,
                self.dpath_pipeline_work,
                self.dpath_pipeline_bids_db,
            ],
        )

        # run pipeline with Boutiques
        return self.launch_boutiques_run(
            participant_id, session_id, container_command=container_command
        )

    def run_cleanup(self):
        """Run pipeline runner cleanup."""
<<<<<<< HEAD
        if self.dpath_pipeline_bids_db.exists():
            self.rm(self.dpath_pipeline_bids_db)
        return super().run_cleanup()
=======
        for dpath in [self.dpath_pipeline_bids_db, self.dpath_pipeline_work]:
            if dpath.exists():
                self.rm(dpath)
        return super().run_cleanup(**kwargs)
>>>>>>> 72e841a7
<|MERGE_RESOLUTION|>--- conflicted
+++ resolved
@@ -208,13 +208,7 @@
 
     def run_cleanup(self):
         """Run pipeline runner cleanup."""
-<<<<<<< HEAD
-        if self.dpath_pipeline_bids_db.exists():
-            self.rm(self.dpath_pipeline_bids_db)
-        return super().run_cleanup()
-=======
         for dpath in [self.dpath_pipeline_bids_db, self.dpath_pipeline_work]:
             if dpath.exists():
                 self.rm(dpath)
-        return super().run_cleanup(**kwargs)
->>>>>>> 72e841a7
+        return super().run_cleanup()