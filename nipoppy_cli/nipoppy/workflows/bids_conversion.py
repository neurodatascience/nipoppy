--- conflicted
+++ resolved
@@ -96,11 +96,9 @@
             status=True,
         )
 
-<<<<<<< HEAD
+        return invocation_and_descriptor
+
     def run_cleanup(self, **kwargs):
         """Write updated doughnut file."""
         self.save_tabular_file(self.doughnut, self.layout.fpath_doughnut)
-        return super().run_cleanup(**kwargs)
-=======
-        return invocation_and_descriptor
->>>>>>> 3f028878
+        return super().run_cleanup(**kwargs)