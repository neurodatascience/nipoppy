"""Test that all supported pipelines can run successfully in simulate mode."""

import warnings
from pathlib import Path

import pytest
import pytest_mock
from boutiques import bosh

from nipoppy.config.main import Config
from nipoppy.layout import DatasetLayout
from nipoppy.utils import (
    DPATH_DESCRIPTORS,
    DPATH_INVOCATIONS,
<<<<<<< HEAD
    DPATH_TRACKER_CONFIGS,
    FPATH_SAMPLE_CONFIG_FULL,
)
from nipoppy.workflows import BidsConversionRunner, PipelineRunner, PipelineTracker
=======
    FPATH_SAMPLE_CONFIG_FULL,
    TEMPLATE_REPLACE_PATTERN,
)
from nipoppy.workflows import BidsConversionRunner, PipelineRunner
>>>>>>> 3f028878

from .conftest import create_empty_dataset, prepare_dataset


@pytest.fixture()
def single_subject_dataset(
    tmp_path: Path, mocker: pytest_mock.MockerFixture
) -> DatasetLayout:
    dataset_root = tmp_path / "my_dataset"
    participant_id = "01"
    session_id = "01"
    container_command = "apptainer"
    substitutions = {
        "[[NIPOPPY_DPATH_TRACKER_CONFIGS]]": str(DPATH_TRACKER_CONFIGS),
        "[[NIPOPPY_DPATH_DESCRIPTORS]]": str(DPATH_DESCRIPTORS),
        "[[NIPOPPY_DPATH_INVOCATIONS]]": str(DPATH_INVOCATIONS),
        "[[NIPOPPY_DPATH_CONTAINERS]]": "[[NIPOPPY_DPATH_CONTAINERS]]",
        "[[HEUDICONV_HEURISTIC_FILE]]": str(tmp_path / "heuristic.py"),
        "[[DCM2BIDS_CONFIG_FILE]]": str(tmp_path / "dcm2bids_config.json"),
        "[[FREESURFER_LICENSE_FILE]]": str(tmp_path / "freesurfer_license.txt"),
        "[[TEMPLATEFLOW_HOME]]": str(tmp_path / "templateflow"),
    }

    participants_and_sessions = {participant_id: [session_id]}

    layout = DatasetLayout(dataset_root)
    create_empty_dataset(dataset_root)
    manifest = prepare_dataset(
        participants_and_sessions_manifest=participants_and_sessions,
        participants_and_sessions_bidsified=participants_and_sessions,
        dpath_bidsified=layout.dpath_bids,
    )
    manifest.save_with_backup(layout.fpath_manifest)

    config = Config.load(FPATH_SAMPLE_CONFIG_FULL, apply_substitutions=False)
    config.SUBSTITUTIONS = substitutions
    config.save(layout.fpath_config)

    for placeholder, fpath in substitutions.items():
        if "FILE" in placeholder:
            Path(fpath).touch()

    # patch so that the test runs even if the command is not available
    mocker.patch(
        "nipoppy.config.container.check_container_command",
        return_value=container_command,
    )

    return layout, participant_id, session_id


def get_fpaths_descriptors() -> list[str]:
    return [str(fpath) for fpath in Path(DPATH_DESCRIPTORS).iterdir()]


@pytest.mark.parametrize("fpath_descriptor", get_fpaths_descriptors())
def test_boutiques_descriptors(fpath_descriptor):
    bosh(["validate", fpath_descriptor])


@pytest.mark.parametrize(
    "pipeline_name,pipeline_version",
    [
        ("fmriprep", "20.2.7"),
        ("fmriprep", "23.1.3"),
        ("mriqc", "23.1.0"),
    ],
)
def test_pipeline_runner(
    pipeline_name,
    pipeline_version,
    single_subject_dataset,
):
    layout, participant_id, session_id = single_subject_dataset
    layout: DatasetLayout
    runner = PipelineRunner(
        dpath_root=layout.dpath_root,
        pipeline_name=pipeline_name,
        pipeline_version=pipeline_version,
        simulate=True,
    )

    runner.pipeline_config.get_fpath_container().touch()

    invocation_str, descriptor_str = runner.run_single(
        participant_id=participant_id, session_id=session_id
    )

    assert TEMPLATE_REPLACE_PATTERN.search(invocation_str) is None
    assert TEMPLATE_REPLACE_PATTERN.search(descriptor_str) is None


@pytest.mark.parametrize(
    "pipeline_name,pipeline_version,pipeline_step",
    [
        ("heudiconv", "0.12.2", "prepare"),
        ("heudiconv", "0.12.2", "convert"),
        ("dcm2bids", "3.1.0", "prepare"),
        ("dcm2bids", "3.1.0", "convert"),
    ],
)
def test_bids_conversion_runner(
    pipeline_name, pipeline_version, pipeline_step, single_subject_dataset
):
    layout, participant_id, session_id = single_subject_dataset
    layout: DatasetLayout
    runner = BidsConversionRunner(
        dpath_root=layout.dpath_root,
        pipeline_name=pipeline_name,
        pipeline_version=pipeline_version,
        pipeline_step=pipeline_step,
        simulate=True,
    )

    runner.pipeline_config.get_fpath_container().touch()

<<<<<<< HEAD
    print(runner.invocation)
    runner.run_single(participant=participant, session=session)


@pytest.mark.parametrize(
    "pipeline_name,pipeline_version",
    [
        ("fmriprep", "20.2.7"),
        ("fmriprep", "23.1.3"),
        ("freesurfer", "6.0.1"),
        ("freesurfer", "7.3.2"),
        ("mriqc", "23.1.0"),
    ],
)
def test_tracker(pipeline_name, pipeline_version, single_subject_dataset):
    layout, participant, session = single_subject_dataset
    layout: DatasetLayout
    tracker = PipelineTracker(
        dpath_root=layout.dpath_root,
        pipeline_name=pipeline_name,
        pipeline_version=pipeline_version,
    )

    # make sure all template strings are replaced
    with warnings.catch_warnings():
        warnings.simplefilter("error")
        tracker.run_single(participant=participant, session=session)
=======
    invocation_str, descriptor_str = runner.run_single(
        participant_id=participant_id, session_id=session_id
    )

    assert TEMPLATE_REPLACE_PATTERN.search(invocation_str) is None
    assert TEMPLATE_REPLACE_PATTERN.search(descriptor_str) is None
>>>>>>> 3f028878
<|MERGE_RESOLUTION|>--- conflicted
+++ resolved
@@ -12,17 +12,11 @@
 from nipoppy.utils import (
     DPATH_DESCRIPTORS,
     DPATH_INVOCATIONS,
-<<<<<<< HEAD
     DPATH_TRACKER_CONFIGS,
-    FPATH_SAMPLE_CONFIG_FULL,
-)
-from nipoppy.workflows import BidsConversionRunner, PipelineRunner, PipelineTracker
-=======
     FPATH_SAMPLE_CONFIG_FULL,
     TEMPLATE_REPLACE_PATTERN,
 )
-from nipoppy.workflows import BidsConversionRunner, PipelineRunner
->>>>>>> 3f028878
+from nipoppy.workflows import BidsConversionRunner, PipelineRunner, PipelineTracker
 
 from .conftest import create_empty_dataset, prepare_dataset
 
@@ -139,9 +133,12 @@
 
     runner.pipeline_config.get_fpath_container().touch()
 
-<<<<<<< HEAD
-    print(runner.invocation)
-    runner.run_single(participant=participant, session=session)
+    invocation_str, descriptor_str = runner.run_single(
+        participant_id=participant_id, session_id=session_id
+    )
+
+    assert TEMPLATE_REPLACE_PATTERN.search(invocation_str) is None
+    assert TEMPLATE_REPLACE_PATTERN.search(descriptor_str) is None
 
 
 @pytest.mark.parametrize(
@@ -166,12 +163,4 @@
     # make sure all template strings are replaced
     with warnings.catch_warnings():
         warnings.simplefilter("error")
-        tracker.run_single(participant=participant, session=session)
-=======
-    invocation_str, descriptor_str = runner.run_single(
-        participant_id=participant_id, session_id=session_id
-    )
-
-    assert TEMPLATE_REPLACE_PATTERN.search(invocation_str) is None
-    assert TEMPLATE_REPLACE_PATTERN.search(descriptor_str) is None
->>>>>>> 3f028878
+        tracker.run_single(participant=participant, session=session)