--- conflicted
+++ resolved
@@ -25,15 +25,11 @@
 # logs/testing
 *.out
 *.log
-<<<<<<< HEAD
-env/
-
-# VS Code
-.vscode/
-=======
 .coverage
 htmlcov
 
 
 env/
->>>>>>> a84a0c89
+
+# VS Code
+.vscode/