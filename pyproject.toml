--- conflicted
+++ resolved
@@ -38,9 +38,9 @@
 ignore-words-list = 'te,ines'
 
 [tool.pytest.ini_options]
-<<<<<<< HEAD
-addopts = "-ra -q -vv "
+addopts = "-ra -q -vv --cov nipoppy"
 testpaths = ["tests/"]
+norecursedirs = ["tests/data"]
 
 [tool.black]
 line-length = 88
@@ -49,18 +49,4 @@
 combine_as_imports = true
 line_length = 88
 profile = "black"
-skip_gitignore = true
-=======
-addopts = "-ra -q -vv --cov nipoppy"
-testpaths = ["tests/"]
-norecursedirs = ["tests/data"]
-
-[tool.isort]
-combine_as_imports = true
-line_length = 79
-profile = "black"
-skip_gitignore = true
-
-[tool.black]
-line-length = 79
->>>>>>> a84a0c89
+skip_gitignore = true