#!/usr/bin/env python

import argparse
<<<<<<< HEAD
from pathlib import Path

import pandas as pd

from trackers.tracker import Tracker, get_start_time, get_end_time, UNAVAILABLE, TRUE
from trackers import fs_tracker, fmriprep_tracker, mriqc_tracker
from workflow.utils import load_manifest, save_backup
=======
from tracker import tracker, get_start_time
import fs_tracker, fmriprep_tracker, mriqc_tracker, tractoflow_tracker
>>>>>>> 75a77111

DNAME_BACKUPS_BAGEL = '.bagel'

# Globals
PIPELINE_STATUS_COLUMNS = "PIPELINE_STATUS_COLUMNS"
pipeline_tracker_config_dict = {
    "freesurfer": fs_tracker.tracker_configs,
    "fmriprep": fmriprep_tracker.tracker_configs,
    "mriqc": mriqc_tracker.tracker_configs,
    "tractoflow": tractoflow_tracker.tracker_configs
}
BIDS_PIPES = ["mriqc","fmriprep", "tractoflow"]

# number of participants to check per session when testing
N_TESTING = 10

def run(global_config_file, dash_schema_file, pipelines, run_id=1, testing=False):
    """ driver code running pipeline specific trackers
    """

    for pipeline in pipelines:
        pipe_tracker = Tracker(global_config_file, dash_schema_file, pipeline) 
        
        mr_proc_root_dir, session_ids, version = pipe_tracker.get_global_configs()
        schema = pipe_tracker.get_dash_schema()
        tracker_configs = pipeline_tracker_config_dict[pipeline]

        mr_proc_manifest = f"{mr_proc_root_dir}/tabular/mr_proc_manifest.csv"
        manifest_df = load_manifest(mr_proc_manifest)
        participants = manifest_df[~manifest_df["bids_id"].isna()]["bids_id"].drop_duplicates().astype(str).str.strip().values
        n_participants = len(participants)

        tracker_csv = Path(mr_proc_root_dir, 'derivatives', 'bagel.csv')
        if tracker_csv.exists():
            old_proc_status_df_full = load_bagel(tracker_csv)

            old_participants = set(old_proc_status_df_full['bids_id'])
            old_pipelines = set(old_proc_status_df_full['pipeline_name'])
            
            # make sure the number of participants is consistent across pipelines
            if set(participants) != old_participants and not old_pipelines.issubset(set(pipelines)):
                raise RuntimeError(
                    'The existing processing status file is obsolete (participant list does not match the manifest)'
                    f'. Rerun the tracker script with --pipelines {" ".join(old_pipelines.union(pipelines))}'
                )
            
            old_proc_status_df = old_proc_status_df_full.loc[~((old_proc_status_df_full["pipeline_name"] == pipeline) & (old_proc_status_df_full["pipeline_version"] == version))]
            
        else:
            old_proc_status_df = None

        print("-"*50)
        print(f"pipeline: {pipeline}, version: {version}")
        print(f"n_participants: {n_participants}, session_ids: {session_ids}")
        print("-"*50)

        status_check_dict = pipe_tracker.get_pipe_tasks(tracker_configs, PIPELINE_STATUS_COLUMNS, pipeline, version)

        # only use non-prefixed columns at this stage
        # for prefixed columns we need to generate the column name
        dash_col_list = list(key for key, value in schema["GLOBAL_COLUMNS"].items() if value["IsRequired"] and not value["IsPrefixedColumn"])

        proc_status_session_dfs = [] # list of dataframes
        for session_id in session_ids:
            print(f"Checking session: {session_id}")    
            _df = pd.DataFrame(index=participants, columns=dash_col_list)          
            _df["session"] = session_id
            _df["pipeline_name"] = pipeline
            _df["pipeline_version"] = version
            _df["bids_id"] = _df.index
            _df["participant_id"] = manifest_df.drop_duplicates("bids_id").set_index("bids_id").loc[participants, "participant_id"]
            _df["has_mri_data"] = TRUE # everyone with a session value has MRI data
            
            n_participants = 0
            for bids_id in participants:
                if pipeline == "freesurfer":
                    subject_dir = f"{mr_proc_root_dir}/derivatives/{pipeline}/v{version}/output/ses-{session_id}/{bids_id}" 
                elif pipeline in BIDS_PIPES:
                    subject_dir = f"{mr_proc_root_dir}/derivatives/{pipeline}/v{version}/output/{bids_id}" 
                else:
                    print(f"unknown pipeline: {pipeline}")
                    
                dir_status = Path(subject_dir).is_dir()
                # print(f"subject_dir:{subject_dir}, dir_status: {dir_status}")
                
                if dir_status:                
                    for name, func in status_check_dict.items():
                        status = func(subject_dir, session_id, run_id)
                        # print(f"task_name: {name}, status: {status}")
                        _df.loc[bids_id,name] = status
                    _df.loc[bids_id,"pipeline_starttime"] = get_start_time(subject_dir)
                    _df.loc[bids_id,"pipeline_endtime"] = get_end_time(subject_dir)
                    n_participants += 1
                else:
                    # print(f"Pipeline output not found for bids_id: {bids_id}, session: {session}")
                    for name in status_check_dict.keys():                    
                        _df.loc[bids_id,name] = UNAVAILABLE
                    _df.loc[bids_id,"pipeline_starttime"] = UNAVAILABLE
                    _df.loc[bids_id,"pipeline_endtime"] = UNAVAILABLE

                # don't check all participants if testing
                if testing and n_participants > N_TESTING:
                    break

            proc_status_session_dfs.append(_df)

        # new rows for this pipeline
        pipeline_proc_status_df = pd.concat(proc_status_session_dfs, axis='index').reset_index(drop=True)

        # add old rows from other pipelines and sort for consistent order
        proc_status_df: pd.DataFrame = pd.concat([old_proc_status_df, pipeline_proc_status_df], axis='index')
        proc_status_df = proc_status_df.sort_values(["pipeline_name", "pipeline_version", "bids_id"], ignore_index=True)

        # don't write a new file if no changes
        try:
            if len(proc_status_df.compare(old_proc_status_df_full)) == 0:
                print(f'\nNo change for pipeline {pipeline}')
                continue
        except Exception:
            pass
        
        # save proc_status_df
        save_backup(proc_status_df, tracker_csv, DNAME_BACKUPS_BAGEL)

def load_bagel(fpath_bagel):

    def time_converter(value):
        # convert to datetime if possible
        if str(value) != UNAVAILABLE:
            return pd.to_datetime(value)
        return value
    
    df_bagel = pd.read_csv(
        fpath_bagel, 
        dtype={
            'has_mri_data': bool,
            'participant_id': str,
            'session': str,
        },
        converters={
            'pipeline_starttime': time_converter,
            'pipeline_endtime': time_converter,
        }
    )
    
    return df_bagel

if __name__ == '__main__':
    # argparse
    HELPTEXT = """
    Script to run trackers on various proc_pipes
    """
    parser = argparse.ArgumentParser(description=HELPTEXT)
    parser.add_argument('--global_config', type=str, help='path to global config file for your mr_proc dataset', required=True)
    parser.add_argument('--dash_schema', type=str, help='path to dashboard schema to display tracker status', required=True)
    parser.add_argument('--pipelines', nargs='+', help='list of pipelines to track', required=True)
    parser.add_argument('--testing', action='store_true', help=f'only check first {N_TESTING} participants with MRI data')
    args = parser.parse_args()

    # read global configs
    global_config_file = args.global_config
    
    # Driver code
    dash_schema_file = args.dash_schema
    pipelines = args.pipelines

    print(f"Tracking pipelines: {pipelines}")

    testing = args.testing

    run(global_config_file, dash_schema_file, pipelines, testing=testing)<|MERGE_RESOLUTION|>--- conflicted
+++ resolved
@@ -1,18 +1,13 @@
 #!/usr/bin/env python
 
 import argparse
-<<<<<<< HEAD
 from pathlib import Path
 
 import pandas as pd
 
 from trackers.tracker import Tracker, get_start_time, get_end_time, UNAVAILABLE, TRUE
-from trackers import fs_tracker, fmriprep_tracker, mriqc_tracker
+from trackers import fs_tracker, fmriprep_tracker, mriqc_tracker, tractoflow_tracker
 from workflow.utils import load_manifest, save_backup
-=======
-from tracker import tracker, get_start_time
-import fs_tracker, fmriprep_tracker, mriqc_tracker, tractoflow_tracker
->>>>>>> 75a77111
 
 DNAME_BACKUPS_BAGEL = '.bagel'
 
