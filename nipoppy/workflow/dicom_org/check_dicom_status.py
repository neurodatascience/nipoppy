--- conflicted
+++ resolved
@@ -107,18 +107,12 @@
         map_file = None
 
     # generate bids_id
-<<<<<<< HEAD
     df_status[COL_BIDS_ID_MANIFEST] = df_status.apply(
             lambda row: participant_id_to_bids_id(
                 row[COL_SUBJECT_MANIFEST],
                 map_file),
             axis='columns'
         )
-=======
-    df_doughnut.loc[:, COL_BIDS_ID_MANIFEST] = df_doughnut[COL_SUBJECT_MANIFEST].apply(
-        participant_id_to_bids_id
-    )
->>>>>>> 82112122
     
     # initialize dicom dir (cannot be inferred directly from participant id)
     df_doughnut.loc[:, COL_PARTICIPANT_DICOM_DIR] = np.nan
