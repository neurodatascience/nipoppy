--- conflicted
+++ resolved
@@ -42,11 +42,7 @@
     fmriprep_home_dir = f"{fmriprep_out_dir}/fmriprep_home_{participant_id}/"
     Path(f"{fmriprep_home_dir}").mkdir(parents=True, exist_ok=True)
 
-<<<<<<< HEAD
-    # BIDS DB created for fmriprep by run_nipoppy.py
-    bids_db_dir = f"/fmriprep_proc/bids_db_fmriprep"
-=======
-    bids_db_dir = f"/fmripre_proc/{DNAME_BIDS_DB}"
+    bids_db_dir = f"/fmriprep_proc/{DNAME_BIDS_DB}"
 
     bids_db_dir_outside_container = f"{proc_dir}/{DNAME_BIDS_DB}"
     if not Path(bids_db_dir_outside_container).exists():
@@ -63,7 +59,6 @@
             else:
                 logger.error(f"Expected to find only files in {bids_db_dir_outside_container} but found directory {path}")
                 sys.exit(1)
->>>>>>> a287ac35
 
     # Singularity CMD
     SINGULARITY_CMD=f"singularity run \
