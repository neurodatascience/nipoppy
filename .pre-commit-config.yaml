--- conflicted
+++ resolved
@@ -13,10 +13,7 @@
     -   id: check-yaml
     -   id: end-of-file-fixer
     -   id: trailing-whitespace
-<<<<<<< HEAD
-=======
     -   id: check-toml
->>>>>>> 31da0236
 -   repo: https://github.com/pycqa/isort
     rev: 5.13.2
     hooks:
